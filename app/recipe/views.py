"""Used for the recipe apis"""

from drf_spectacular.utils import (
    extend_schema_view,
    extend_schema,
    OpenApiParameter,
    OpenApiTypes,
)
from rest_framework import viewsets, mixins, status
from rest_framework.decorators import action
from rest_framework.response import Response
from rest_framework.authentication import TokenAuthentication
from rest_framework.permissions import IsAuthenticated
from core.models import Recipe, Tag, Ingredient
from recipe import serializers


@extend_schema_view(
    list=extend_schema(
        parameters=[
            OpenApiParameter(
                "tags",
                OpenApiTypes.STR,
                description="Comma separated list of IDs to filter",
            ),
            OpenApiParameter(
                "ingredients",
                OpenApiTypes.STR,
                description="Comma separated list of IDs to filter",
            ),
        ]
    )
)
class RecipeViewSet(viewsets.ModelViewSet):
    """View for managed recipe apis"""

    serializer_class = serializers.RecipeDetailSerializer
    queryset = Recipe.objects.all()
    authentication_classes = [TokenAuthentication]
    permission_classes = [IsAuthenticated]

    def _params_to_ints(self, str_):
<<<<<<< HEAD
        """
        Convert a comma separated string of integers to a list of integers
        """
=======
        """Convert a comma separated string of integers to a list of integers"""
>>>>>>> 12e339ad
        return [int(s) for s in str_.split(",")]

    def get_queryset(self):
        """Retrieve recipes for authenticated user"""
        tags = self.request.query_params.get("tags")
        ingredients = self.request.query_params.get("ingredients")
        queryset = self.queryset
        if tags:
            tag_ids = self._params_to_ints(tags)
            queryset = queryset.filter(tags__id__in=tag_ids)
        if ingredients:
            ingredient_ids = self._params_to_ints(ingredients)
            queryset = queryset.filter(ingredients__id__in=ingredient_ids)
        return (
            queryset.filter(user=self.request.user).order_by("-id").distinct()
        )

    def get_serializer_class(self):
        """Return the serializer class for a request"""
        if self.action == "list":
            return serializers.RecipeSerializer
        elif self.action == "upload_image":
            return serializers.RecipeImageSerializer
        return self.serializer_class

    def perform_create(self, serializer):
        """Create a new recipe"""
        serializer.save(user=self.request.user)

    @action(methods=["POST"], detail=True, url_path="upload-image")
    def upload_image(self, request, pk=None):
        """Upload an image to a recipe"""
        recipe = self.get_object()
        serializer = self.get_serializer(recipe, data=request.data)
        if serializer.is_valid():
            serializer.save()
            return Response(serializer.data, status=status.HTTP_200_OK)
        return Response(serializer.errors, status=status.HTTP_400_BAD_REQUEST)


@extend_schema_view(
    list=extend_schema(
        parameters=[
            OpenApiParameter(
                "assigned_only",
                OpenApiTypes.INT,
                enum=[0, 1],
                description="Filter by items assigned to recipes",
            )
        ]
    )
)
class BaseRecipeAttrViewSet(
    mixins.DestroyModelMixin,
    mixins.UpdateModelMixin,
    mixins.ListModelMixin,
    viewsets.GenericViewSet,
):
    """Base viewset for recipe attributes"""

    authentication_classes = [TokenAuthentication]
    permission_classes = [IsAuthenticated]

    def get_queryset(self):
        """Retrieve tags for authenticated user"""
        assigned_only = bool(
            int(self.request.query_params.get("assigned_only", 0))
        )
        queryset = self.queryset
        if assigned_only:
            queryset = queryset.filter(recipe__isnull=False)
        return (
            queryset.filter(user=self.request.user)
            .order_by("-name")
            .distinct()
        )


class TagViewSet(BaseRecipeAttrViewSet):
    """Manage tags in the database"""

    serializer_class = serializers.TagSerializer
    queryset = Tag.objects.all()


class IngredientViewSet(BaseRecipeAttrViewSet):
    """Manage ingredients in the database"""

    serializer_class = serializers.IngredientSerializer
    queryset = Ingredient.objects.all()<|MERGE_RESOLUTION|>--- conflicted
+++ resolved
@@ -40,13 +40,10 @@
     permission_classes = [IsAuthenticated]
 
     def _params_to_ints(self, str_):
-<<<<<<< HEAD
         """
         Convert a comma separated string of integers to a list of integers
         """
-=======
-        """Convert a comma separated string of integers to a list of integers"""
->>>>>>> 12e339ad
+
         return [int(s) for s in str_.split(",")]
 
     def get_queryset(self):
